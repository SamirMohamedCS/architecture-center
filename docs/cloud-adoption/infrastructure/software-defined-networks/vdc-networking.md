--- conflicted
+++ resolved
@@ -5,9 +5,8 @@
 ms.date: 11/08/2018
 ---
 
-# Fusion: Software Defined Networks - Virtual datacenters
+# Fusion: Software Defined Networks - Virtual DataCenters
 
-<<<<<<< HEAD
 A virtual DataCenter architecture is designed to assist enterprises in
 deploying a large number of workloads to public cloud platform while still
 preserving key aspects of existing access control, policy compliance, and
@@ -17,11 +16,6 @@
 
 The most common virtual DataCenter model is built around a hub and spoke
 arrangement composed of multiple virtual networks. These networks can be hosted on separate accounts or subscriptions, allowing VDCs to bypass resource limits.
-=======
-A virtual datacenter architecture is designed to assist enterprises in deploying a large number of workloads to public cloud platform while still preserving key aspects of existing access control, policy compliance, and governance across your entire organization. Building off the connectivity provided by the hybrid cloud model, a virtual datacenter adds management, access control, and traffic management capabilities.
-
-The most common virtual datacenter model is built around a hub and spoke arrangement composed of multiple virtual networks. These networks can be hosted on separate accounts or subscriptions, allowing VDCs to bypass resource limits.
->>>>>>> 7a73b2d8
 
 The virtual DataCenter model supports connecting hub and spoke networks across geo-regions. However, connecting between geo-regions has the potential to introduce higher latency than would be the case if all networks were in the same geo-region, and this potential latency would need to be accounted for in your network and workload planning.
 
