---
title: "Fusion: Azure Virtual Datacenter - Identity and Roles" 
description: Discusses how Azure Active Directory and RBAC is used within the Azure Virtual Datacenter (VDC) model
author: rotycen
ms.date: 11/08/2018
---
# Fusion: Azure Virtual Datacenter - Identity and Roles

The [Identity topic](overview.md) of the [Fusion framework](../../overview.md)'s [infrastructure section](../overview.md) discusses identity in general and how identity is used within Azure to manage access control and resource management. This discussion below will explore how identity services lie at the core of the Azure Virtual Datacenter model's ability to manage access control and insure isolation of your cloud hosted resources.

## Azure Active Directory Tenants

The Azure Virtual Datacenter model uses Azure Active Directory (Azure AD) as its primary identity provider. Workloads hosted within a VDC may take advantage of other identity solutions, but the hub network, shared services, and management plane features are all dependent on Azure AD for access control and management.

An Azure AD tenant is a dedicated instance of an Azure AD directory that your organization receives when it signs up for a Microsoft cloud service such as Azure or Office 365. Each Azure AD directory is distinct and separate from other Azure AD directories, and contains its own users, groups, and roles. An Azure AD tenant is a pre-requisite for deploying resources on Azure.

Along with planning your [subscription](../subscriptions/vdc-subscriptions.md) strategy, picking the Azure AD tenant you'll be using with your VDC is one of the first things you'll need to decide. An Azure tenant can be used by multiple subscriptions, but subscriptions can only associate with a single tenant. As part of VDC deployment you can choose to use an existing tenant owned by your organization or create a net new one explicitly for the VDC. 

## Federation and hybrid identity

VDC assumes you have existing on-premise identity infrastructure and need to use consistent users and roles across your organization. If you do not already have an federation identity solution in place, Azure AD Connect allows you to integrate their on-premises directory services with Azure AD. [Azure AD Connect](https://docs.microsoft.com/en-us/azure/active-directory/hybrid/whatis-hybrid-identity?toc=%2Fen-us%2Fazure%2Factive-directory%2Fhybrid%2FTOC.json&bc=%2Fen-us%2Fazure%2Fbread%2Ftoc.json) is used to provide synchronization of users and roles between on-premises Active Directory service and the Azure AD tenant associated with the virtual datacenter.  

## Roles and RBAC

As with an on-premises datacenter, certain groups of people are responsible for jobs within your IT environment. A VDC doesn't need facilities management or physical security, but many other responsibilities, such as network security or operations, are very similar in a VDC to what they are in a physical data center.

Central to the VDC access control and management architecture is using Azure AD roles to group users based on their jobs and responsibilities. These roles serve as the basis for a role-based access control (RBAC) system. RBAC allows the definition of organizational roles, which define the access rights to specific Azure resources and subscription management rights to users and groups assigned to those roles.

The scope of a role can be at the Azure subscription, resource group, or single resource level. RBAC also allows the inheritance of permissions, so that a role assigned at a parent level also grants access to the children contained within it.
This functionality allows different parts of the VDC to be managed by different teams, so that central IT control over core access and security features can be paired with developers and associated teams having large amounts of control over specific workloads.

<<<<<<< HEAD
The structure and breakdown of roles within your organization will very, but the VDC model assumes the central IT management tasks for the virtual DataCenter breaks down into at least the three primary roles:
=======
The structure and breakdown of roles within your organization will very but the VDC model assumes the central IT management tasks for the virtual datacenter breaks down into at least the three primary roles:
>>>>>>> 7a73b2d8

| Group                  | Common role name    | Responsibilities                                                                                                                                                          |
|------------------------|---------------------|---------------------------------------------------------------------------------------------------------------------------------------------------------------------------|
| Security Operations    | SecOps              | Provide general security oversight.<br><br>Establish and enforce security policy such as encryption at rest.<br><br>Manage encryption keys.<br><br>Manage firewall rules. |
| Network Operations     | NetOps              | Manage network configuration and operations within virtual networks of the virtual DataCenter such as routes and peerings.                                                |
| Systems Operations     | SysOps              | Specify compute and storage infrastructure options and maintain resources that have been deployed.                                                                        |

In addition to these three core IT roles, each individual workload spoke is expected to have a DevOps role associated with it, having the delegated rights to create and manage resources necessary to support workload applications and services.

## Next steps

Learn how [resource grouping](../resource-grouping/vdc-resource-grouping.md) is used to organize and standardize deployments within an Azure Virtual Datacenter.

> [!div class="nextstepaction"]
> [Azure Virtual Datacenter: Resource Grouping](../resource-grouping/vdc-resource-grouping.md)<|MERGE_RESOLUTION|>--- conflicted
+++ resolved
@@ -29,11 +29,7 @@
 The scope of a role can be at the Azure subscription, resource group, or single resource level. RBAC also allows the inheritance of permissions, so that a role assigned at a parent level also grants access to the children contained within it.
 This functionality allows different parts of the VDC to be managed by different teams, so that central IT control over core access and security features can be paired with developers and associated teams having large amounts of control over specific workloads.
 
-<<<<<<< HEAD
 The structure and breakdown of roles within your organization will very, but the VDC model assumes the central IT management tasks for the virtual DataCenter breaks down into at least the three primary roles:
-=======
-The structure and breakdown of roles within your organization will very but the VDC model assumes the central IT management tasks for the virtual datacenter breaks down into at least the three primary roles:
->>>>>>> 7a73b2d8
 
 | Group                  | Common role name    | Responsibilities                                                                                                                                                          |
 |------------------------|---------------------|---------------------------------------------------------------------------------------------------------------------------------------------------------------------------|
